--- conflicted
+++ resolved
@@ -115,9 +115,7 @@
 	CreateOrUpdateTemplate(ctx context.Context, templateName string, model string, order *int) (*EsStatus, error)
 	CreateOrUpdatePipeline(ctx context.Context, pipelineName string, model string) (*EsStatus, error)
 	DeleteTemplate(ctx context.Context, templateName string) error
-<<<<<<< HEAD
 	DeletePipeline(ctx context.Context, pipelineName string) error
-=======
 }
 
 // ptrToString return (nil) if the ptr is nil or the value
@@ -126,5 +124,4 @@
 		return "(nil)"
 	}
 	return fmt.Sprintf("%d", *ptr)
->>>>>>> 7a7ddc9b
 }